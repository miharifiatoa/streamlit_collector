--- conflicted
+++ resolved
@@ -1,13 +1,3 @@
-<<<<<<< HEAD
-# Core ML libraries
-transformers>=4.30.0
-datasets>=2.10.0
-tokenizers>=0.13.0
-
-# Data processing
-pandas>=1.5.0
-numpy>=1.24.0
-=======
 # Streamlit Cloud Compatible Requirements
 # sentencepiece exclu – provoque des erreurs de compilation
 
@@ -19,39 +9,12 @@
 # Data processing
 pandas>=1.5.0,<3.0.0
 numpy>=1.24.0,<2.0.0
->>>>>>> 476755e6
 
 # Utilities
 tqdm>=4.65.0
 
 # Streamlit and audio
 streamlit>=1.20.0
-<<<<<<< HEAD
-streamlit-audio-recorder>=0.0.8
-
-# Alternative tokenization (replaces sentencepiece)
-# Choose one of these options:
-
-# Option 1: Use Hugging Face tokenizers (recommended)
-# tokenizers>=0.13.0  # Already included above
-
-# Option 2: Use spaCy for tokenization
-# spacy>=3.5.0
-
-# Option 3: Use tiktoken (OpenAI's tokenizer)
-# tiktoken>=0.4.0
-
-# Additional dependencies that might be needed
-torch>=2.0.0
-# or for CPU-only: torch>=2.0.0+cpu -f https://download.pytorch.org/whl/torch_stable.html
-
-# Audio processing (if needed for your project)
-librosa>=0.10.0
-soundfile>=0.12.0
-
-# Optional: for better performance
-accelerate>=0.20.0
-=======
 streamlit-audio-recorder==0.0.8  # version exacte recommandée
 
 # PyTorch CPU version (compatible avec Streamlit Cloud)
@@ -69,5 +32,4 @@
 
 # Optional: Alternative tokenizers
 # tiktoken>=0.4.0  # OpenAI tokenizer (lightweight)
-# spacy>=3.5.0     # À éviter si non indispensable (gros package)
->>>>>>> 476755e6
+# spacy>=3.5.0     # À éviter si non indispensable (gros package)